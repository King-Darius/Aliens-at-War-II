extends Node

# Central registry describing the external content pulled into the project.
const ORIGINS := {
	"Kenney Space Kit":
	{
		"repository": "https://www.kenney.nl/assets/space-kit",
		"asset_roots": PackedStringArray(["res://assets/kenney_space_kit"])
	},
	"KayKit City Builder Bits":
	{
		"repository": "https://github.com/KayKit-Game-Assets/KayKit-City-Builder-Bits-1.0",
		"asset_roots":
		PackedStringArray(
			[
				"res://assets/kaykit_city_builder",
				"res://third_party/kaykit-city-builder/addons/kaykit_city_builder_bits/Assets/gltf",
				"res://third_party/kaykit-city-builder/addons/kaykit_city_builder_bits/Assets/texture"
			]
		)
	},
	"Egregoria":
	{
		"repository": "https://github.com/Uriopass/Egregoria",
		"asset_roots":
		PackedStringArray(
			[
				"res://assets/egregoria/assets",
				"res://assets/egregoria/assets_gui",
				"res://third_party/egregoria/assets",
				"res://third_party/egregoria/assets_gui"
			]
		)
	},
<<<<<<< HEAD
	"Meshy Godot Plugin": {
=======
	"lo-th 3d.city":
	{
		"repository": "https://github.com/lo-th/3d.city",
		"asset_roots":
		PackedStringArray(
			[
				"res://assets/three_d_city/assets",
				"res://assets/three_d_city/sound",
				"res://third_party/3d-city/assets",
				"res://third_party/3d-city/sound"
			]
		)
	},
	"Meshy Godot Plugin":
	{
>>>>>>> ea7fa725
		"repository": "https://github.com/meshy-dev/meshy-godot-plugin",
		"asset_roots": PackedStringArray(["res://addons/meshy"])
	}
}


func get_origins() -> Dictionary:
	return ORIGINS.duplicate(true)


func get_asset_roots(identifier: String) -> PackedStringArray:
	return ORIGINS.get(identifier, {}).get("asset_roots", PackedStringArray())


func describe_all() -> String:
	var summary := PackedStringArray()
	for name in ORIGINS.keys():
		var entry: Dictionary = ORIGINS[name]
		summary.append("%s -> %s" % [name, entry.get("repository", "")])
	return "\n".join(summary)


func log_origins_to_console() -> void:
	if Engine.is_editor_hint():
		print("[AssetOrigins] Registered third-party content:\n%s" % describe_all())<|MERGE_RESOLUTION|>--- conflicted
+++ resolved
@@ -32,25 +32,7 @@
 			]
 		)
 	},
-<<<<<<< HEAD
 	"Meshy Godot Plugin": {
-=======
-	"lo-th 3d.city":
-	{
-		"repository": "https://github.com/lo-th/3d.city",
-		"asset_roots":
-		PackedStringArray(
-			[
-				"res://assets/three_d_city/assets",
-				"res://assets/three_d_city/sound",
-				"res://third_party/3d-city/assets",
-				"res://third_party/3d-city/sound"
-			]
-		)
-	},
-	"Meshy Godot Plugin":
-	{
->>>>>>> ea7fa725
 		"repository": "https://github.com/meshy-dev/meshy-godot-plugin",
 		"asset_roots": PackedStringArray(["res://addons/meshy"])
 	}
